import numpy as np

## parameters
class Langevin3D():
    # atomic mass unit
    amu = 1.660538921e-27 #kg 

    def __init__(self, T=None, seed=123):
        # radius at equilibrium
        self.r_0 = 1.275 #A #1.275e-10 #m
        # D Morse potential
        self.D = 46.141 #(in A) # 4.6141 * 1.60218e-19 #J
        # alpha Morse potential
        self.alpha = 1.81 #A^-1 1.81e10 #m^-1

        # masses
        self.m_Cl = 35.43 * self.amu #kg
        self.m_H = 1.00784 * self.amu #kg
        # reduced mass
        self.mu = (self.m_Cl * self.m_H) / (self.m_Cl + self.m_H) #kg

        self.gamma = 1e14 #s^-1
        self.k_B = 1.380649e-3 #(in A) #1.380649e-23 #J/K 
 
        self.dt = 1 / (self.gamma * 100) #s

        self.rng = np.random.default_rng(seed)

        self.T = T

        self.h_bar = 1.05457182e-14 # (in A) # 1.05457182e-34 Js

    def potential_Morse(self, r):
        """Morse potential between two atoms at distance r"""
        return self.D * (np.exp(-self.alpha * (r - self.r_0)) - 1)**2
    
    def force_Morse(self, r):
        """Gradient of the Morse potential"""
        return 2 * self.alpha * self.D * (np.exp(-self.alpha * (r - self.r_0)) - np.exp(-2 * self.alpha * (r - self.r_0)))
    
    def force_Random(self):
        """Random force according to the fluctuation-dissipation theorem"""
        r_amp = np.sqrt(2 * self.k_B * self.T * self.gamma * self.mu / self.dt)
        return self.rng.normal(0, 1) * r_amp
    
    def compute_force(self, r):
        return -self.force_Morse(r) + self.force_Random()

    def _compute_ri(self, ri, ri_m1):
        """Returns ri+1 with ri, ri-1"""
        ri_p1 = 2*ri - ri_m1 + self.compute_force(ri) * self.dt**2 / self.mu
        return ri_p1

    def verlet(self, trajectory):
        """Langevin dynamics update for a particle"""
        ri_p1 = self._compute_ri(trajectory[-1], trajectory[-2])
        vi = (ri_p1 - trajectory[-2]) / (2 * self.dt)
        return ri_p1, vi
    
    def langevin(self, trajectory):
        ri_p1 = self._compute_ri(trajectory[-1], trajectory[-2])
        vi = 3 * trajectory[-1] - 4 * trajectory[-2] + trajectory[-3] / (2 * self.dt)
        return ri_p1, vi

    def run(self, n_steps, r_init, v_init, mode='langevin'):
        """Run the Langevin dynamics simulation for n_steps"""
        assert n_steps >= 2, "n_steps must be at least 2"
        if mode == 'verlet':
            alg = self.verlet
        elif mode == 'langevin':
            alg = self.langevin
        else:
            raise ValueError("mode must be 'verlet' or 'langevin'")
        time = np.arange(n_steps) * self.dt

        r = r_init
        v = v_init

        trajectory = [r_init, r_init + v_init * self.dt, r_init + v_init * 2 * self.dt]
        speed = [v_init, v_init, v_init]

        for _ in range(3, n_steps):
            r, v = alg(trajectory)
            trajectory.append(r)
            speed.append(v)

<<<<<<< HEAD
        return np.array(time), np.array(trajectory), np.array(speed)

    def distribute_v_to_3D(self, v):
        """Distribute a scalar velocity to 3D components"""
        theta = self.rng.uniform(0, np.pi)
        phi = self.rng.uniform(0, 2 * np.pi)

        vx = v * np.sin(theta) * np.cos(phi)
        vy = v * np.sin(theta) * np.sin(phi)
        vz = v * np.cos(theta)

        return [vx, vy, vz]
    
    def v_to_trajectory(self, speed):
        """Convert 1D trajectory and speed to 3D trajectory and speed"""
        assert len(speed) >= 1, "Speed list must contain at least one element"
        traj_3D = [[0, 0, 0]]
        speed_3D = [self.distribute_v_to_3D(speed[0])]
        for v in speed:
            vx, vy, vz = self.distribute_v_to_3D(v)
            # integrate position components
            rx = traj_3D[-1][0] + self.dt * vx
            ry = traj_3D[-1][1] + self.dt * vy
            rz = traj_3D[-1][2] + self.dt * vz
            traj_3D.append((rx, ry, rz))
            speed_3D.append((vx, vy, vz))

        return np.array(traj_3D), np.array(speed_3D)
=======
        return time, trajectory, speed
    
    def kinetic_energy(self,speed):
        kinetic_energy=[]
        for s in speed:
            kinetic_energy.append(0.5*self.mu*s^2)
        return kinetic_energy
    
    def temperature(self,speed):
        return (self.mu*speed^2)/(3*self.k_B)
    
    def rotational_energy(self,traj,speed): 
        rot_energy = []
        for t,v in zip(traj,speed): 
            p = self.mu * v
            vectorial = np.cross(t,p)
            rot_energy.append((vectorial^2)/((t^2)*2*self.mu))
        return rot_energy

    def vibrational_energy(self,traj,speed):
        vib_energy = -((self.h_bar^2)/2*self.mu*traj)... # to complete
        return

    
>>>>>>> 265b5d3d
<|MERGE_RESOLUTION|>--- conflicted
+++ resolved
@@ -84,7 +84,6 @@
             trajectory.append(r)
             speed.append(v)
 
-<<<<<<< HEAD
         return np.array(time), np.array(trajectory), np.array(speed)
 
     def distribute_v_to_3D(self, v):
@@ -113,8 +112,6 @@
             speed_3D.append((vx, vy, vz))
 
         return np.array(traj_3D), np.array(speed_3D)
-=======
-        return time, trajectory, speed
     
     def kinetic_energy(self,speed):
         kinetic_energy=[]
@@ -134,8 +131,6 @@
         return rot_energy
 
     def vibrational_energy(self,traj,speed):
-        vib_energy = -((self.h_bar^2)/2*self.mu*traj)... # to complete
-        return
-
-    
->>>>>>> 265b5d3d
+        vib_energy = -((self.h_bar^2)/2*self.mu*traj) # to complete
+        return vib_energy
+    