import numpy as np
import pandas as pd
import datetime

from pathlib import Path

class Langevin3D():

    def __init__(self, T=None, gamma=5e11, potential='morse', seed=123, dt=1e-15):
        self.dimension = 3
        # radius at equilibrium
        self.r_0 = 1.275 #A #1.275e-10 m
        # D morse potential
        self.D = 4.6141 #(in A) #4.6141 * 1.60218e-19 J
        # alpha morse potential
        self.alpha = 1.81 #A^-1 1.81e10 m^-1

        self.k = self.D * self.alpha**2 # harmonic constant (taylor series expansion)

        # masses
        # atomic mass unit
        amu = 1.660538921e-27 #kg 
        self.m_Cl = 35.43 * amu #kg
        self.m_H = 1.00784 * amu #kg
        self.mu = (self.m_Cl * self.m_H) / (self.m_Cl + self.m_H) #kg

        ev = 1.60218e-19
        self.k_B = 1.380649e-23 / ev #J/K
        self.h_bar = 1.05457182e-34 / ev

        self.gamma = gamma #s^-1
        self.dt = dt
        self.seed = seed
        self.rng = np.random.default_rng(seed)
        self.T = T

        self.potential_types = ['morse', 'harmonic']
        if potential not in self.potential_types:
            raise ValueError(f"potential must be one of {self.potential_types}")
        self.potential = potential

    def potential_morse(self, r):
        """morse potential between two atoms at distance r"""
        return self.D * (np.exp(-self.alpha * (r - self.r_0)) - 1)**2
    
    def force_morse(self, r):
        """Gradient of the morse potential"""
        force = np.zeros(self.dimension)
        r_rel = np.sqrt(np.sum(r**2))
        for i in range(self.dimension):
            force[i] = -2 * self.alpha * self.D * (np.exp(-self.alpha * (r_rel - self.r_0)) - np.exp(-2 * self.alpha * (r_rel - self.r_0))) * r[i]/r_rel
        return force

    def potential_harmonic(self, r):
        """Harmonic potential between two atoms at distance r"""
        return self.k * (r - self.r_0)**2
    
    def force_harmonic(self, r):
        """Gradient of the harmonic potential"""
        force = -2 * self.k * (r - self.r_0)
        return force

    def force_random(self, mass, n_draws=1):
        """Random force according to the fluctuation-dissipation theorem"""
        r_amp = np.sqrt(2 * mass * self.k_B * self.T * self.gamma) #/ self.dt
        return self.rng.normal(0, 1, size=n_draws) * r_amp
    
    def force_viscosity(self, v, mass):
        """Viscous force according to Langevin equation"""
        return - self.gamma * mass * v

    def compute_force(self, r_rel, speed, mass):
        if self.potential == 'harmonic':
            fp = self.force_harmonic(r_rel)
        else:
            fp = self.force_morse(r_rel)
        assert fp.shape == (self.dimension,), f"force_morse should return a vector of dimension {self.dimension}"
        if self.T is None or mass is None:
            return fp
        fv = self.force_viscosity(speed, mass)
        fr = self.force_random(n_draws=self.dimension, mass=mass)
        return fp + fr + fv

    def verlet(self, pos, speed, mass, r_rel):
        """Langevin dynamics update for a particle"""
        force = self.compute_force(r_rel=r_rel[-1], speed=speed[-1], mass=mass)
        ri_p1 = 2*pos[-1] - pos[-2] + force * self.dt**2 / mass
        vi_p1 = (ri_p1 - pos[-2]) / (2 * self.dt)
        return ri_p1, vi_p1, force

    def langevin(self, pos, speed, mass, r_rel):
        force = self.compute_force(r_rel=r_rel[-1], speed=speed[-1], mass=mass)
        ri_p1 = 2*pos[-1] - pos[-2] + force * self.dt**2 / mass
        vi_p1 = (3 * ri_p1 - 4 * pos[-1] + pos[-2]) / (2 * self.dt)
        return ri_p1, vi_p1, force

    def run(
            self, 
            n_steps, 
            r_init, 
            v_init=None, 
            T_init=None, 
            mode='langevin', 
            temp_window=100, 
            filename=None,
            do_byproducts=True
            ):
        """Run the Langevin dynamics simulation for n_steps"""
        assert n_steps >= 2, "n_steps must be at least 2"
        if mode == 'verlet':
            alg = self.verlet
        elif mode == 'langevin':
            alg = self.langevin
        else:
            raise ValueError("mode must be 'verlet' or 'langevin'")
        
        if filename is not None:
            if not Path(filename).parent.exists():
                Path(filename).parent.mkdir(parents=True, exist_ok=True)
        ## save characteristics of the run to json file
        run_info = {
            "n_steps": n_steps,
            "r_init": r_init,
            "v_init": v_init,
            "T_init": T_init,
            "constants": { 
                "temp_window": temp_window,
                "steps" : n_steps,
                "dt": self.dt,
                "gamma": self.gamma,
                "potential": self.potential,
                "m_Cl": self.m_Cl,
                "m_H": self.m_H,
                "seed" : self.seed,
                "k_B": self.k_B,
                "h_bar": self.h_bar,
                "r_0": self.r_0,
                "D": self.D,
                "alpha": self.alpha,
                "k": self.k,
                "T": self.T,
                "mode": mode
            },
            "run_time": str(datetime.datetime.now()),
            "filename": str(filename)
        }
        if filename is not None:
            pd.Series(run_info).to_json(Path(filename).with_suffix('.json'))
            ## save the actual data to a npz file
            filename = Path(filename).with_suffix('.npz')
        
        time = np.arange(n_steps) * self.dt

        r_Cl_0 = np.array([0, 0, 0])
        r_H_0 = np.array([r_init, 0, 0])

        v_Cl_0 = np.array([0, 0, 0])
        v_H_0 = np.array([0, 0, 0])
        r_rel_0 = r_H_0 - r_Cl_0

        force_Cl_0 = self.compute_force(r_rel=-r_rel_0, speed=v_Cl_0, mass=self.m_Cl)
        r_Cl_1 = r_Cl_0 + v_Cl_0 * self.dt + 0.5 * force_Cl_0 * self.dt**2 / (self.m_Cl)
        r_Cl = [r_Cl_0, r_Cl_1]
        v_Cl_1 = v_Cl_0 + force_Cl_0 * self.dt / self.m_Cl
        v_Cl = [v_Cl_0, v_Cl_1]

        force_H_0 = self.compute_force(r_rel=r_rel_0, speed=v_H_0, mass=self.m_H)
        r_H_1 = r_H_0 + v_H_0 * self.dt + 0.5 * force_H_0 * self.dt**2 / (self.m_H)
        r_H = [r_H_0, r_H_1]
        v_H_1 = v_H_0 + force_H_0 * self.dt / self.m_H
        v_H = [v_H_0, v_H_1]

        r_rel_1 = r_H_1 - r_Cl_1
        force_Cl_1 = self.compute_force(r_rel=-r_rel_1, speed=v_Cl_1, mass=self.m_Cl)
        force_H_1 = self.compute_force(r_rel=r_rel_1, speed=v_H_1, mass=self.m_H)
        
        r_rel = [r_rel_0, r_rel_1]
        force_H = [force_H_0, force_H_1]
        force_Cl = [force_Cl_0, force_Cl_1]

        for _ in range(2, len(time)):
            r_H_new, v_H_new, force_H_new = alg(
                pos=r_H, 
                speed=v_H, 
                mass=self.m_H, 
                r_rel=np.array(r_rel)
                )
            r_Cl_new, v_Cl_new, force_Cl_new = alg(
                pos=r_Cl, 
                speed=v_Cl, 
                mass=self.m_Cl, 
                r_rel=-np.array(r_rel)
                )

            r_H.append(r_H_new)
            r_Cl.append(r_Cl_new)
            v_H.append(v_H_new)
            v_Cl.append(v_Cl_new)
            force_H.append(force_H_new)
            force_Cl.append(force_Cl_new)
            
            r_rel.append(r_H_new - r_Cl_new)

        data = {
            "time": np.array(time),
            "r_Cl": np.array(r_Cl),
            "v_Cl": np.array(v_Cl),
            "force_Cl": np.array(force_Cl),
            "r_H": np.array(r_H),
            "v_H": np.array(v_H),
            "force_H": np.array(force_H),
            "r_rel": np.array(r_rel)
        }
        ### append byproducts to data
        if do_byproducts:
            byproducts = self.compute_byproducts(data, temp_window=temp_window)
            data.update(byproducts)

        if filename is not None:
            np.savez_compressed(filename, **data)

        return data, run_info
    
    def compute_byproducts(self, data, temp_window=100):
        byproducts = {}
        #byproducts["rotational_energy"] = self.rotational_energy()
        #byproducts["vibrational_energy"] = self.vibrational_energy()
        kin_h = self.kinetic_energy(data["v_H"], self.m_H)
        kin_cl = self.kinetic_energy(data["v_Cl"], self.m_Cl)
        kin_tot = kin_h + kin_cl
        byproducts["kinetic_energy_H"] = kin_h
        byproducts["kinetic_energy_Cl"] = kin_cl
        byproducts["kinetic_energy_total"] = kin_tot

        byproducts["potential_energy"] = self.potential_energy(data["r_rel"])

        byproducts["temperature"] = self.temperature(
            kinetic_energy=kin_tot,
            temp_window=temp_window
        )
        v_rel = data['v_H'] - data['v_Cl']
        r_rel = data['r_H'] - data['r_Cl']
        L_components = np.cross(r_rel, v_rel, axisa=1, axisb=1)
        J = np.sum(L_components**2, axis=1)
        byproducts['L_components'] = L_components
        byproducts['J'] = J
        byproducts['rotational_energy'] = 0.5 * J / self.inertia(r_rel=data['r_rel'])

        
        #r_cm = self.qt_to_COM(data["r_H"], data["r_Cl"])
        #v_cm = self.qt_to_COM(data["v_H"], data["v_Cl"])
        #r_rel_H = data['r_H'] - r_cm
        #r_rel_Cl = data['r_Cl'] - r_cm
        #v_rel_H = data['v_H'] - v_cm
        #v_rel_Cl = data['v_Cl'] - v_cm

        #L_H = self.angular_velocity(r_rel=r_rel_H, v_rel=v_rel_H) * self.m_H
        #L_Cl = self.angular_velocity(r_rel=r_rel_Cl, v_rel=v_rel_Cl) * self.m_Cl
        #L_tot = L_H + L_Cl
        #Inertia = self.inertia(r_rel=data['r_rel'])
        #rotational_energy = 0.5

        return byproducts
    
    def inertia(self, r_rel):
        return self.mu * r_rel**2

    def qt_to_COM(self, qt_H, qt_Cl):
        return (self.m_H * qt_H + self.m_Cl * qt_Cl) / (self.m_Cl + self.m_H)
    
    @classmethod
    def load_from_file(cls, filename):
        data = np.load(filename)
        ## data has more keys than the __init__ parameters
        init_params = cls.__init__.__code__.co_varnames
        instance_data = {k: data[k] for k in data.files if k in init_params}
        instance = cls(**instance_data)

        return instance, data

    def temperature(self, kinetic_energy, temp_window):
        temp = (2/3) * kinetic_energy / self.k_B
        if temp_window is not None:
            if temp_window % 2 == 0:
                temp_window += 1
            temp = pd.Series(temp).rolling(window=temp_window, center=True, min_periods=1).mean().to_numpy()
        return temp
    
    @staticmethod
    def kinetic_energy(speed, mass):
        kin_energy = 0.5 * mass * np.sum(speed ** 2, axis=1)
        return kin_energy
    
    def potential_energy(self, r_rel):
        pot_energy = []
        if self.potential == 'harmonic':
            pot_energy = self.potential_harmonic(np.sqrt(np.sum(r_rel**2, axis=1)))
        elif self.potential == 'morse':
            pot_energy =  self.potential_morse(np.sqrt(np.sum(r_rel**2, axis=1)))
        else:
            raise ValueError(f"Unknown potential type: {self.potential}")
        return pot_energy
    
<<<<<<< HEAD
    def rotational_energy(self,angular_velocity,r_rel):
        r_rel_norm_squared = np.sum(r.rel)
        rot_energy = 0.5 * self.mu *

        return rot_energy

    def vibration_energy(self,r_relative):
        r = r_relative
        v_rel = np.gradient(r,self.df)
        vib_e = np.sum((v_rel)**2,axis=1)/(2*(self.m_Cl+self.m_H))
        return vib_e
=======
    def vibration_energy(self, traj, speed):
        
        return 
>>>>>>> d520e67a
    
    
    def translation_energy_com(self, speed_Cl, speed_H):
        P = np.sum((self.m_cl*speed_Cl+self.m_H*speed_H)**2,axis=1)
        coeff = 1/(2*(self.m_Cl + self.m_H))
        return coeff*P
    <|MERGE_RESOLUTION|>--- conflicted
+++ resolved
@@ -301,23 +301,11 @@
             raise ValueError(f"Unknown potential type: {self.potential}")
         return pot_energy
     
-<<<<<<< HEAD
-    def rotational_energy(self,angular_velocity,r_rel):
-        r_rel_norm_squared = np.sum(r.rel)
-        rot_energy = 0.5 * self.mu *
-
-        return rot_energy
-
     def vibration_energy(self,r_relative):
         r = r_relative
         v_rel = np.gradient(r,self.df)
         vib_e = np.sum((v_rel)**2,axis=1)/(2*(self.m_Cl+self.m_H))
         return vib_e
-=======
-    def vibration_energy(self, traj, speed):
-        
-        return 
->>>>>>> d520e67a
     
     
     def translation_energy_com(self, speed_Cl, speed_H):
